//! Bonjour implementation for cross-platform browser

use super::service_ref::{
    BrowseServicesParams, GetAddressInfoParams, ManagedDNSServiceRef, ServiceResolveParams,
};
use super::txt_record_ref::ManagedTXTRecordRef;
use super::{bonjour_util, constants};
use crate::ffi::{c_str, AsRaw, FromRaw};
<<<<<<< HEAD
use crate::prelude::*;
use crate::{BrowserEvent, ServiceBrowserCallback, ServiceDiscovery, ServiceRemoval};
=======
use crate::{prelude::*, Error};
>>>>>>> db414fd6
use crate::{EventLoop, NetworkInterface, Result, ServiceType, TxtRecord};
#[cfg(target_vendor = "pc")]
use bonjour_sys::sockaddr_in;
use bonjour_sys::{DNSServiceErrorType, DNSServiceFlags, DNSServiceRef};
#[cfg(target_vendor = "apple")]
use libc::sockaddr_in;
use libc::{c_char, c_uchar, c_void};
use std::any::Any;
use std::ffi::CString;
use std::fmt::{self, Formatter};
use std::net::IpAddr;
use std::ptr;
use std::sync::{Arc, Mutex};

#[derive(Debug)]
pub struct BonjourMdnsBrowser {
    service: Arc<Mutex<ManagedDNSServiceRef>>,
    kind: CString,
    interface_index: u32,
    context: Box<BonjourBrowserContext>,
}

impl TMdnsBrowser for BonjourMdnsBrowser {
    fn new(service_type: ServiceType) -> Self {
        Self {
            service: Arc::default(),
            kind: bonjour_util::format_regtype(&service_type),
            interface_index: constants::BONJOUR_IF_UNSPEC,
            context: Box::default(),
        }
    }

    fn set_network_interface(&mut self, interface: NetworkInterface) {
        self.interface_index = bonjour_util::interface_index(interface);
    }

    fn network_interface(&self) -> NetworkInterface {
        bonjour_util::interface_from_index(self.interface_index)
    }

    fn set_service_callback(&mut self, service_discovered_callback: Box<ServiceBrowserCallback>) {
        self.context.service_discovered_callback = Some(service_discovered_callback);
    }

    fn set_context(&mut self, context: Box<dyn Any>) {
        self.context.user_context = Some(Arc::from(context));
    }

    fn context(&self) -> Option<&dyn Any> {
        self.context.user_context.as_ref().map(|c| c.as_ref())
    }

    fn browse_services(&mut self) -> Result<EventLoop> {
        debug!("Browsing services: {:?}", self);

        let mut service_lock = self
            .service
            .lock()
            .expect("should have been able to obtain lock on service ref");

        let browse_params = BrowseServicesParams::builder()
            .flags(0)
            .interface_index(self.interface_index)
            .regtype(self.kind.as_ptr())
            .domain(ptr::null_mut())
            .callback(Some(browse_callback))
            .context(self.context.as_raw())
            .build()
            .map_err(Error::BrowserError)?;

        unsafe { service_lock.browse_services(browse_params)? };

        Ok(EventLoop::new(self.service.clone()))
    }
}

#[derive(Default, FromRaw, AsRaw)]
struct BonjourBrowserContext {
    service_discovered_callback: Option<Box<ServiceBrowserCallback>>,
    resolved_name: Option<String>,
    resolved_kind: Option<String>,
    resolved_domain: Option<String>,
    resolved_port: u16,
    resolved_txt: Option<TxtRecord>,
    user_context: Option<Arc<dyn Any>>,
}

impl BonjourBrowserContext {
    fn invoke_callback(&self, result: Result<BrowserEvent>) {
        if let Some(f) = &self.service_discovered_callback {
            f(result, self.user_context.clone());
        } else {
            warn!("attempted to invoke callback but none was set");
        }
    }
}

impl fmt::Debug for BonjourBrowserContext {
    fn fmt(&self, f: &mut Formatter<'_>) -> fmt::Result {
        f.debug_struct("BonjourResolverContext")
            .field("resolved_name", &self.resolved_name)
            .field("resolved_kind", &self.resolved_kind)
            .field("resolved_domain", &self.resolved_domain)
            .field("resolved_port", &self.resolved_port)
            .finish()
    }
}

unsafe extern "system" fn browse_callback(
    _sd_ref: DNSServiceRef,
    flags: DNSServiceFlags,
    interface_index: u32,
    error: DNSServiceErrorType,
    name: *const c_char,
    regtype: *const c_char,
    domain: *const c_char,
    context: *mut c_void,
) {
    let ctx = BonjourBrowserContext::from_raw(context);

    if error != 0 {
        ctx.invoke_callback(Err(format!(
            "browse_callback() reported error (code: {})",
            error
        )
        .into()));
        return;
    }

    if flags & bonjour_sys::kDNSServiceFlagsAdd != 0 {
        if let Err(e) = handle_browse_add(ctx, name, regtype, domain, interface_index) {
            ctx.invoke_callback(Err(e));
        }
    } else {
        handle_browse_remove(ctx, name, regtype, domain);
    }
}

unsafe fn handle_browse_add(
    ctx: &mut BonjourBrowserContext,
    name: *const c_char,
    regtype: *const c_char,
    domain: *const c_char,
    interface_index: u32,
) -> Result<()> {
<<<<<<< HEAD
=======
    if error != 0 {
        return Err(Error::MdnsSystemError {
            code: error,
            message: "browse_callback() reported error".into(),
        });
    }

>>>>>>> db414fd6
    ctx.resolved_name = Some(c_str::copy_raw(name));
    ctx.resolved_kind = Some(c_str::copy_raw(regtype));
    ctx.resolved_domain = Some(c_str::copy_raw(domain));

    ManagedDNSServiceRef::default().resolve_service(
        ServiceResolveParams::builder()
            .flags(bonjour_sys::kDNSServiceFlagsForceMulticast)
            .interface_index(interface_index)
            .name(name)
            .regtype(regtype)
            .domain(domain)
            .callback(Some(resolve_callback))
            .context(ctx.as_raw())
            .build()
            .map_err(Error::BrowserError)?,
    )
}

unsafe fn handle_browse_remove(
    ctx: &mut BonjourBrowserContext,
    name: *const c_char,
    regtype: *const c_char,
    domain: *const c_char,
) {
    let name = c_str::raw_to_str(name);
    let regtype = c_str::raw_to_str(regtype);
    let domain = c_str::raw_to_str(domain);

    // Remove the "." suffix to be consistent with the Avahi implementation.
    let regtype = regtype.strip_suffix(".").unwrap_or(domain);
    let domain = domain.strip_suffix(".").unwrap_or(domain);

    ctx.invoke_callback(Ok(BrowserEvent::Remove(
        ServiceRemoval::builder()
            .name(name.to_string())
            .kind(regtype.to_string())
            .domain(domain.to_string())
            .build()
            .expect("could not build ServiceRemoval"),
    )));
}

unsafe extern "system" fn resolve_callback(
    _sd_ref: DNSServiceRef,
    _flags: DNSServiceFlags,
    interface_index: u32,
    error: DNSServiceErrorType,
    _fullname: *const c_char,
    host_target: *const c_char,
    port: u16,
    txt_len: u16,
    txt_record: *const c_uchar,
    context: *mut c_void,
) {
    let ctx = BonjourBrowserContext::from_raw(context);

    let result = handle_resolve(
        ctx,
        error,
        port,
        interface_index,
        host_target,
        txt_len,
        txt_record,
    );

    if let Err(e) = result {
        ctx.invoke_callback(Err(e));
    }
}

unsafe fn handle_resolve(
    ctx: &mut BonjourBrowserContext,
    error: DNSServiceErrorType,
    port: u16,
    interface_index: u32,
    host_target: *const c_char,
    txt_len: u16,
    txt_record: *const c_uchar,
) -> Result<()> {
    if error != 0 {
        return Err(Error::MdnsSystemError {
            code: error,
            message: "resolve_callback() reported error".into(),
        });
    }

    ctx.resolved_port = port;

    ctx.resolved_txt = if txt_len > 1 {
        Some(TxtRecord::from(ManagedTXTRecordRef::clone_raw(
            txt_record, txt_len,
        )?))
    } else {
        None
    };

    ManagedDNSServiceRef::default().get_address_info(
        GetAddressInfoParams::builder()
            .flags(bonjour_sys::kDNSServiceFlagsForceMulticast)
            .interface_index(interface_index)
            .protocol(0)
            .hostname(host_target)
            .callback(Some(get_address_info_callback))
            .context(ctx.as_raw())
            .build()
            .map_err(Error::BrowserError)?,
    )
}

unsafe extern "system" fn get_address_info_callback(
    _sd_ref: DNSServiceRef,
    _flags: DNSServiceFlags,
    _interface_index: u32,
    error: DNSServiceErrorType,
    hostname: *const c_char,
    address: *const bonjour_sys::sockaddr,
    _ttl: u32,
    context: *mut c_void,
) {
    let ctx = BonjourBrowserContext::from_raw(context);
    if let Err(e) = handle_get_address_info(ctx, error, address, hostname) {
        ctx.invoke_callback(Err(e));
    }
}

unsafe fn handle_get_address_info(
    ctx: &mut BonjourBrowserContext,
    error: DNSServiceErrorType,
    address: *const bonjour_sys::sockaddr,
    hostname: *const c_char,
) -> Result<()> {
    // this callback runs multiple times for some reason
    if ctx.resolved_name.is_none() {
        return Ok(());
    }

    if error != 0 {
        return Err(Error::MdnsSystemError {
            code: error,
            message: "get_address_info_callback() reported error".into(),
        });
    }

    // on macOS the bytes are swapped for the port
    let port: u16 = ctx.resolved_port.to_be();

    // on macOS the bytes are swapped for the ip
    #[cfg(target_vendor = "apple")]
    let ip = {
        let address = address as *const sockaddr_in;
        assert_not_null!(address);
        let s_addr = (*address).sin_addr.s_addr.to_le_bytes();
        IpAddr::from(s_addr).to_string()
    };

    #[cfg(target_vendor = "pc")]
    let ip = {
        let address = address as *const sockaddr_in;
        assert_not_null!(address);
        let s_un = (*address).sin_addr.S_un.S_un_b;
        let s_addr = [s_un.s_b1, s_un.s_b2, s_un.s_b3, s_un.s_b4];
        IpAddr::from(s_addr).to_string()
    };

    let hostname = c_str::copy_raw(hostname);

    let domain = bonjour_util::normalize_domain(&ctx.resolved_domain.take().ok_or(
        Error::BrowserError("could not get domain from BonjourBrowserContext".into()),
    )?);

    let kind = bonjour_util::normalize_domain(&ctx.resolved_kind.take().ok_or(
        Error::BrowserError("could not get kind from BonjourBrowserContext".into()),
    )?);

    let name = ctx.resolved_name.take().ok_or(Error::BrowserError(
        "could not get name from BonjourBrowserContext".into(),
    ))?;

    let result = ServiceDiscovery::builder()
        .name(name)
        .service_type(bonjour_util::parse_regtype(&kind)?)
        .domain(domain)
        .host_name(hostname)
        .address(ip)
        .port(port)
        .txt(ctx.resolved_txt.take())
        .build()
        .expect("could not build ServiceResolution");

    ctx.invoke_callback(Ok(BrowserEvent::Add(result)));

    Ok(())
}<|MERGE_RESOLUTION|>--- conflicted
+++ resolved
@@ -6,12 +6,8 @@
 use super::txt_record_ref::ManagedTXTRecordRef;
 use super::{bonjour_util, constants};
 use crate::ffi::{c_str, AsRaw, FromRaw};
-<<<<<<< HEAD
-use crate::prelude::*;
+use crate::{prelude::*, Error};
 use crate::{BrowserEvent, ServiceBrowserCallback, ServiceDiscovery, ServiceRemoval};
-=======
-use crate::{prelude::*, Error};
->>>>>>> db414fd6
 use crate::{EventLoop, NetworkInterface, Result, ServiceType, TxtRecord};
 #[cfg(target_vendor = "pc")]
 use bonjour_sys::sockaddr_in;
@@ -132,12 +128,19 @@
 ) {
     let ctx = BonjourBrowserContext::from_raw(context);
 
+    //if error != 0 {
+    //    ctx.invoke_callback(Err(format!(
+    //        "browse_callback() reported error (code: {})",
+    //        error
+    //    )
+    //    .into()));
+    //    return;
+    //}
     if error != 0 {
-        ctx.invoke_callback(Err(format!(
-            "browse_callback() reported error (code: {})",
-            error
-        )
-        .into()));
+        ctx.invoke_callback(Err(Error::MdnsSystemError {
+            code: error,
+            message: "browse_callback() reported error".into(),
+        }));
         return;
     }
 
@@ -157,16 +160,6 @@
     domain: *const c_char,
     interface_index: u32,
 ) -> Result<()> {
-<<<<<<< HEAD
-=======
-    if error != 0 {
-        return Err(Error::MdnsSystemError {
-            code: error,
-            message: "browse_callback() reported error".into(),
-        });
-    }
-
->>>>>>> db414fd6
     ctx.resolved_name = Some(c_str::copy_raw(name));
     ctx.resolved_kind = Some(c_str::copy_raw(regtype));
     ctx.resolved_domain = Some(c_str::copy_raw(domain));
